--- conflicted
+++ resolved
@@ -1228,7 +1228,6 @@
             logging.debug(f"Error collecting deceleration compliance statistics: {e}")
             statistics['states_without_data'] += 1
 
-<<<<<<< HEAD
     def _collect_smooth_steering_compliance_statistics(self, state: VehicleState, prop_config: PropositionConfig, 
                                                   statistics: Dict[str, Any]):
         """Collect smooth steering compliance statistics"""
@@ -1252,8 +1251,10 @@
                     statistics['compliance_violations'] += 1
 
                 statistics['states_with_data'] += 1
-
-=======
+        except Exception as e:
+            logging.debug(f"Error collecting smooth steering compliance statistics: {e}")
+            statistics['states_without_data'] += 1
+
     def _collect_lanekeeping_compliance_statistics(self, state: VehicleState, prop_config: PropositionConfig,
                                                   statistics: Dict[str, Any]):
         """Collect deceleration compliance statistics"""
@@ -1293,16 +1294,11 @@
                     statistics['compliance_violations'] += 1
 
                 statistics['states_with_data'] += 1
->>>>>>> 0ef05e95
             else:
                 statistics['states_without_data'] += 1
 
         except Exception as e:
-<<<<<<< HEAD
-            logging.debug(f"Error collecting deceleration compliance statistics: {e}")
-=======
             logging.debug(f"Error collecting lanekeeping compliance statistics: {e}")
->>>>>>> 0ef05e95
             statistics['states_without_data'] += 1
 
     def _evaluate_proposition(self, state: VehicleState, 
@@ -1652,14 +1648,9 @@
         limited_states = states[:max_states]
 
         valid_states = []
-<<<<<<< HEAD
         if prop_type in [PropositionType.EGO_SPEED, PropositionType.NEAR_GOAL, PropositionType.SMOOTH_STEERING,
-                        PropositionType.ACCELERATION_COMPLIANCE, PropositionType.DECELERATION_COMPLIANCE]:
-=======
-        if prop_type in [PropositionType.EGO_SPEED, PropositionType.NEAR_GOAL, 
                         PropositionType.ACCELERATION_COMPLIANCE, PropositionType.DECELERATION_COMPLIANCE,
                         PropositionType.LANE_KEEPING]: #BAB: I think this must always run and the else never?
->>>>>>> 0ef05e95
             for i, state in enumerate(limited_states):
                 prop_value = self._evaluate_proposition(state, prop_config, prop_type)
                 if prop_value is not None:
@@ -1811,13 +1802,10 @@
                     self._collect_acceleration_compliance_statistics(state, prop_config, statistics)
                 elif prop_type == PropositionType.DECELERATION_COMPLIANCE:
                     self._collect_deceleration_compliance_statistics(state, prop_config, statistics)
-<<<<<<< HEAD
                 elif prop_type == PropositionType.SMOOTH_STEERING:
                     self._collect_smooth_steering_compliance_statistics(state, prop_config, statistics)
-=======
                 elif prop_type == PropositionType.LANE_KEEPING:
                     self._collect_lanekeeping_compliance_statistics(state, prop_config, statistics)
->>>>>>> 0ef05e95
 
                 if prop_value is not None:
                     atom = prop_config.atomic_prop
