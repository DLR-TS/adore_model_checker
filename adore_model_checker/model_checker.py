#!/usr/bin/env python3

import sys
import argparse
import os
import logging
import time
import yaml
import json
import math
import re
from typing import Optional, List, Dict, Any, Union, Tuple, Callable
from dataclasses import dataclass, field
from enum import Enum
import pandas as pd
import numpy as np
from collections import defaultdict, deque
import threading
import queue

def setup_imports():
    try:
        from .ros_marshaller import ROSMarshaller
        from .bag_file_reader import BagFileReader
        from .ros_message_importer import ROSMessageImporter
        return ROSMarshaller, BagFileReader, ROSMessageImporter
    except ImportError:
        try:
            from adore_model_checker.ros_marshaller import ROSMarshaller
            from adore_model_checker.bag_file_reader import BagFileReader
            from adore_model_checker.ros_message_importer import ROSMessageImporter
            return ROSMarshaller, BagFileReader, ROSMessageImporter
        except ImportError:
            current_dir = os.path.dirname(os.path.abspath(__file__))
            sys.path.insert(0, current_dir)
            from ros_marshaller import ROSMarshaller
            from bag_file_reader import BagFileReader
            from ros_message_importer import ROSMessageImporter
            return ROSMarshaller, BagFileReader, ROSMessageImporter

ROSMarshaller, BagFileReader, ROSMessageImporter = setup_imports()

from pyModelChecking import *
from pyModelChecking.CTLS import *

ROSMessageImporter.import_all_messages()

class MonitoringMode(Enum):
    OFFLINE = "offline"
    ONLINE = "online"

class PropositionGroup(Enum):
    BASIC_SAFETY = "basic_safety"
    LANE_COMPLIANCE = "lane_compliance"
    TRAFFIC_RULES = "traffic_rules"
    DYNAMIC_SAFETY = "dynamic_safety"
    BEHAVIORAL_SMOOTHNESS = "behavioral_smoothness"
    INTERSECTION_BEHAVIOR = "intersection_behavior"
    SYSTEM_HEALTH = "system_health"
    ENVIRONMENTAL_ADAPTATION = "environmental_adaptation"
    MISSION_EFFICIENCY = "mission_efficiency"
    ADVANCED_MANEUVERS = "advanced_maneuvers"

class PropositionType(Enum):
    IN_COLLISION = ('IN_COLLISION', PropositionGroup.BASIC_SAFETY)
    NEAR_GOAL = ('NEAR_GOAL', PropositionGroup.BASIC_SAFETY)
    EGO_SPEED = ('EGO_SPEED', PropositionGroup.BASIC_SAFETY)
    SAFE_DISTANCE_X = ('SAFE_DISTANCE_X', PropositionGroup.BASIC_SAFETY)
    SAFE_DISTANCE_Y = ('SAFE_DISTANCE_Y', PropositionGroup.BASIC_SAFETY)
    DECELERATION = ('DECELERATION', PropositionGroup.BASIC_SAFETY)
    
    LANE_KEEPING = ('LANE_KEEPING', PropositionGroup.LANE_COMPLIANCE)
    LANE_CHANGE_SAFE = ('LANE_CHANGE_SAFE', PropositionGroup.LANE_COMPLIANCE)
    ROAD_BOUNDARY_RESPECT = ('ROAD_BOUNDARY_RESPECT', PropositionGroup.LANE_COMPLIANCE)
    WRONG_WAY_DRIVING = ('WRONG_WAY_DRIVING', PropositionGroup.LANE_COMPLIANCE)
    
    TRAFFIC_LIGHT_COMPLIANCE = ('TRAFFIC_LIGHT_COMPLIANCE', PropositionGroup.TRAFFIC_RULES)
    STOP_SIGN_COMPLIANCE = ('STOP_SIGN_COMPLIANCE', PropositionGroup.TRAFFIC_RULES)
    SPEED_LIMIT_COMPLIANCE = ('SPEED_LIMIT_COMPLIANCE', PropositionGroup.TRAFFIC_RULES)
    YIELD_COMPLIANCE = ('YIELD_COMPLIANCE', PropositionGroup.TRAFFIC_RULES)
    TURN_SIGNAL_USAGE = ('TURN_SIGNAL_USAGE', PropositionGroup.TRAFFIC_RULES)
    
    TIME_TO_COLLISION = ('TIME_TO_COLLISION', PropositionGroup.DYNAMIC_SAFETY)
    EMERGENCY_BRAKING = ('EMERGENCY_BRAKING', PropositionGroup.DYNAMIC_SAFETY)
    OBSTACLE_AVOIDANCE = ('OBSTACLE_AVOIDANCE', PropositionGroup.DYNAMIC_SAFETY)
    PEDESTRIAN_SAFETY = ('PEDESTRIAN_SAFETY', PropositionGroup.DYNAMIC_SAFETY)
    CYCLIST_SAFETY = ('CYCLIST_SAFETY', PropositionGroup.DYNAMIC_SAFETY)
    BLIND_SPOT_MONITORING = ('BLIND_SPOT_MONITORING', PropositionGroup.DYNAMIC_SAFETY)
    ACCELERATION_COMPLIANCE = ('ACCELERATION_COMPLIANCE', PropositionGroup.DYNAMIC_SAFETY)
    DECELERATION_COMPLIANCE = ('DECELERATION_COMPLIANCE', PropositionGroup.DYNAMIC_SAFETY)
    
    SMOOTH_ACCELERATION = ('SMOOTH_ACCELERATION', PropositionGroup.BEHAVIORAL_SMOOTHNESS)
    SMOOTH_STEERING = ('SMOOTH_STEERING', PropositionGroup.BEHAVIORAL_SMOOTHNESS)
    SMOOTH_BRAKING = ('SMOOTH_BRAKING', PropositionGroup.BEHAVIORAL_SMOOTHNESS)
    COMFORT_ZONE = ('COMFORT_ZONE', PropositionGroup.BEHAVIORAL_SMOOTHNESS)
    
    INTERSECTION_APPROACH = ('INTERSECTION_APPROACH', PropositionGroup.INTERSECTION_BEHAVIOR)
    RIGHT_OF_WAY = ('RIGHT_OF_WAY', PropositionGroup.INTERSECTION_BEHAVIOR)
    INTERSECTION_CLEARANCE = ('INTERSECTION_CLEARANCE', PropositionGroup.INTERSECTION_BEHAVIOR)
    TURNING_BEHAVIOR = ('TURNING_BEHAVIOR', PropositionGroup.INTERSECTION_BEHAVIOR)
    
    SENSOR_HEALTH = ('SENSOR_HEALTH', PropositionGroup.SYSTEM_HEALTH)
    LOCALIZATION_ACCURACY = ('LOCALIZATION_ACCURACY', PropositionGroup.SYSTEM_HEALTH)
    COMMUNICATION_STATUS = ('COMMUNICATION_STATUS', PropositionGroup.SYSTEM_HEALTH)
    SYSTEM_RESPONSE_TIME = ('SYSTEM_RESPONSE_TIME', PropositionGroup.SYSTEM_HEALTH)
    PATH_PLANNING_VALIDITY = ('PATH_PLANNING_VALIDITY', PropositionGroup.SYSTEM_HEALTH)
    
    WEATHER_ADAPTATION = ('WEATHER_ADAPTATION', PropositionGroup.ENVIRONMENTAL_ADAPTATION)
    VISIBILITY_ADAPTATION = ('VISIBILITY_ADAPTATION', PropositionGroup.ENVIRONMENTAL_ADAPTATION)
    ROAD_CONDITION_ADAPTATION = ('ROAD_CONDITION_ADAPTATION', PropositionGroup.ENVIRONMENTAL_ADAPTATION)
    TRAFFIC_DENSITY_ADAPTATION = ('TRAFFIC_DENSITY_ADAPTATION', PropositionGroup.ENVIRONMENTAL_ADAPTATION)
    
    ROUTE_OPTIMIZATION = ('ROUTE_OPTIMIZATION', PropositionGroup.MISSION_EFFICIENCY)
    FUEL_EFFICIENCY = ('FUEL_EFFICIENCY', PropositionGroup.MISSION_EFFICIENCY)
    TIME_EFFICIENCY = ('TIME_EFFICIENCY', PropositionGroup.MISSION_EFFICIENCY)
    PARKING_BEHAVIOR = ('PARKING_BEHAVIOR', PropositionGroup.MISSION_EFFICIENCY)
    
    OVERTAKING_SAFETY = ('OVERTAKING_SAFETY', PropositionGroup.ADVANCED_MANEUVERS)
    MERGING_BEHAVIOR = ('MERGING_BEHAVIOR', PropositionGroup.ADVANCED_MANEUVERS)
    ROUNDABOUT_BEHAVIOR = ('ROUNDABOUT_BEHAVIOR', PropositionGroup.ADVANCED_MANEUVERS)
    CONSTRUCTION_ZONE_BEHAVIOR = ('CONSTRUCTION_ZONE_BEHAVIOR', PropositionGroup.ADVANCED_MANEUVERS)
    
    def __init__(self, prop_name: str, group: PropositionGroup):
        self.prop_name = prop_name
        self.group = group

    def get_human_description(self) -> Dict[str, str]:
        """Get human-comprehensible description for proposition"""
        descriptions = {
            # Basic Safety Propositions
            'IN_COLLISION': {
                'title': 'Collision Avoidance',
                'description': 'Ensures the vehicle never collides with other objects, vehicles, or obstacles',
                'safety_rationale': 'Preventing collisions is the most fundamental safety requirement for autonomous vehicles'
            },
            'NEAR_GOAL': {
                'title': 'Goal Achievement',
                'description': 'Verifies that the vehicle successfully reaches its intended destination within acceptable distance',
                'safety_rationale': 'Confirms the vehicle can complete its mission without getting lost or stopping prematurely'
            },
            'EGO_SPEED': {
                'title': 'Speed Limit Compliance',
                'description': 'Ensures the vehicle maintains speed within safe and legal limits at all times',
                'safety_rationale': 'Excessive speed is a primary factor in accident severity and reduces reaction time'
            },
            'SAFE_DISTANCE_X': {
                'title': 'Safe Following Distance',
                'description': 'Maintains adequate longitudinal distance from vehicles ahead to allow safe stopping',
                'safety_rationale': 'Following too closely (tailgating) is a leading cause of rear-end collisions'
            },
            'SAFE_DISTANCE_Y': {
                'title': 'Safe Lateral Clearance',
                'description': 'Ensures sufficient side-to-side spacing from adjacent vehicles and obstacles',
                'safety_rationale': 'Adequate lateral spacing prevents side-swipe accidents and allows emergency maneuvering'
            },
            'DECELERATION': {
                'title': 'Safe Braking Behavior',
                'description': 'Monitors that braking forces remain within safe limits to prevent loss of control',
                'safety_rationale': 'Excessive braking can cause skidding, loss of control, or rear-end collisions from following vehicles'
            },

            # Lane Compliance Propositions
            'LANE_KEEPING': {
                'title': 'Lane Maintenance',
                'description': 'Ensures the vehicle stays within its designated lane boundaries',
                'safety_rationale': 'Lane departures can lead to head-on collisions or run-off-road accidents'
            },
            'LANE_CHANGE_SAFE': {
                'title': 'Safe Lane Changes',
                'description': 'Verifies lane changes are performed safely with adequate gaps and signaling',
                'safety_rationale': 'Improper lane changes are a major cause of side-swipe and multi-vehicle accidents'
            },
            'ROAD_BOUNDARY_RESPECT': {
                'title': 'Road Boundary Adherence',
                'description': 'Ensures the vehicle remains within the roadway and doesnt cross into shoulders or off-road areas',
                'safety_rationale': 'Leaving the roadway can result in rollovers, collisions with fixed objects, or getting stuck'
            },
            'WRONG_WAY_DRIVING': {
                'title': 'Correct Direction Travel',
                'description': 'Prevents the vehicle from traveling in the wrong direction on roadways',
                'safety_rationale': 'Wrong-way driving creates extremely high risk of fatal head-on collisions'
            },

            # Traffic Rules Propositions
            'TRAFFIC_LIGHT_COMPLIANCE': {
                'title': 'Traffic Signal Obedience',
                'description': 'Ensures the vehicle properly responds to traffic lights (stop on red, proceed on green)',
                'safety_rationale': 'Running red lights causes high-speed intersection crashes with severe injuries'
            },
            'STOP_SIGN_COMPLIANCE': {
                'title': 'Stop Sign Adherence',
                'description': 'Verifies the vehicle comes to complete stops at stop signs and yields right-of-way',
                'safety_rationale': 'Failure to stop at intersections leads to T-bone and angle crashes'
            },
            'SPEED_LIMIT_COMPLIANCE': {
                'title': 'Legal Speed Limits',
                'description': 'Ensures the vehicle operates within posted speed limits and speed zones',
                'safety_rationale': 'Speeding reduces reaction time and increases accident severity and likelihood'
            },
            'YIELD_COMPLIANCE': {
                'title': 'Right-of-Way Yielding',
                'description': 'Confirms the vehicle properly yields to other vehicles, pedestrians, and cyclists when required',
                'safety_rationale': 'Failure to yield causes intersection crashes and pedestrian/cyclist injuries'
            },
            'TURN_SIGNAL_USAGE': {
                'title': 'Turn Signal Communication',
                'description': 'Ensures the vehicle uses turn signals to communicate intended maneuvers to other drivers',
                'safety_rationale': 'Proper signaling prevents confusion and allows other drivers to react appropriately'
            },

            # Dynamic Safety Propositions
            'TIME_TO_COLLISION': {
                'title': 'Collision Time Prediction',
                'description': 'Monitors predicted time until collision and ensures it remains above safe thresholds',
                'safety_rationale': 'Early collision detection allows time for evasive action or emergency braking'
            },
            'EMERGENCY_BRAKING': {
                'title': 'Emergency Braking Capability',
                'description': 'Verifies the vehicle can perform emergency stops when collision threats are detected',
                'safety_rationale': 'Emergency braking is the last line of defense to prevent or mitigate collisions'
            },
            'OBSTACLE_AVOIDANCE': {
                'title': 'Obstacle Detection and Avoidance',
                'description': 'Ensures the vehicle can detect and safely navigate around unexpected obstacles',
                'safety_rationale': 'Roads contain unpredictable obstacles like debris, animals, or stopped vehicles'
            },
            'PEDESTRIAN_SAFETY': {
                'title': 'Pedestrian Protection',
                'description': 'Maintains safe distances and speeds around pedestrians, especially in crosswalks',
                'safety_rationale': 'Pedestrians are vulnerable road users who can suffer fatal injuries in vehicle collisions'
            },
            'CYCLIST_SAFETY': {
                'title': 'Cyclist Protection',
                'description': 'Ensures safe interactions with bicycles, including adequate passing clearance',
                'safety_rationale': 'Cyclists are vulnerable and difficult to see, requiring special safety considerations'
            },
            'BLIND_SPOT_MONITORING': {
                'title': 'Blind Spot Awareness',
                'description': 'Monitors areas around the vehicle that may not be visible to sensors or cameras',
                'safety_rationale': 'Blind spots hide other vehicles and can cause accidents during lane changes or turns'
            },
            'ACCELERATION_COMPLIANCE': {
                'title': 'Acceleration Command Following',
                'description': 'Verifies the vehicle accurately follows commanded acceleration inputs from the planning system',
                'safety_rationale': 'Inconsistent acceleration response can lead to unpredictable behavior and loss of control'
            },
            'DECELERATION_COMPLIANCE': {
                'title': 'Deceleration Command Following',
                'description': 'Ensures the vehicle accurately follows commanded deceleration inputs from the planning system',
                'safety_rationale': 'Inconsistent braking response compromises stopping ability and collision avoidance'
            },

            # Behavioral Smoothness Propositions
            'SMOOTH_ACCELERATION': {
                'title': 'Comfortable Acceleration',
                'description': 'Ensures acceleration changes are gradual and comfortable for passengers',
                'safety_rationale': 'Sudden acceleration can cause passenger injury and reduce vehicle stability'
            },
            'SMOOTH_STEERING': {
                'title': 'Stable Steering Control',
                'description': 'Monitors steering inputs to ensure smooth, stable vehicle control without erratic movements',
                'safety_rationale': 'Erratic steering can cause loss of control, especially at higher speeds'
            },
            'SMOOTH_BRAKING': {
                'title': 'Progressive Braking',
                'description': 'Ensures braking is applied progressively rather than abruptly when not in emergency situations',
                'safety_rationale': 'Smooth braking prevents passenger injury and maintains vehicle stability'
            },
            'COMFORT_ZONE': {
                'title': 'Passenger Comfort Limits',
                'description': 'Maintains vehicle dynamics within comfortable limits for passengers (acceleration, turning forces)',
                'safety_rationale': 'Excessive g-forces can cause passenger discomfort, motion sickness, or injury'
            },

            # System Health Propositions
            'SENSOR_HEALTH': {
                'title': 'Sensor System Integrity',
                'description': 'Monitors the health and functionality of critical sensors (cameras, lidar, radar)',
                'safety_rationale': 'Sensor failures can blind the vehicle to hazards and prevent safe operation'
            },
            'LOCALIZATION_ACCURACY': {
                'title': 'Position Accuracy',
                'description': 'Ensures the vehicle accurately knows its position on the road and relative to other objects',
                'safety_rationale': 'Poor localization can cause the vehicle to drift into other lanes or miss navigation points'
            },
            'COMMUNICATION_STATUS': {
                'title': 'Vehicle Communication Health',
                'description': 'Monitors communication links with other vehicles, infrastructure, and remote operators',
                'safety_rationale': 'Communication failures can prevent coordination with other vehicles and infrastructure'
            },
            'SYSTEM_RESPONSE_TIME': {
                'title': 'System Reaction Speed',
                'description': 'Ensures the vehicle processes information and responds to hazards within acceptable time limits',
                'safety_rationale': 'Slow system response reduces the ability to avoid accidents and react to emergencies'
            },
            'PATH_PLANNING_VALIDITY': {
                'title': 'Path Planning Integrity',
                'description': 'Verifies that planned vehicle paths are safe, feasible, and collision-free',
                'safety_rationale': 'Invalid path plans can lead the vehicle into dangerous situations or collisions'
            }
        }

        return descriptions.get(self.prop_name, {
            'title': self.prop_name.replace('_', ' ').title(),
            'description': f'Safety monitoring for {self.prop_name.lower().replace("_", " ")}',
            'safety_rationale': 'Critical for safe autonomous vehicle operation'
        })

    def get_formula_description(self, formula_type: str) -> str:
        """Get human-readable description of the temporal logic formula"""
        formula_descriptions = {
            'always': 'This condition must hold true throughout the entire journey',
            'eventually': 'This condition must become true at some point during the journey',
            'never': 'This condition must never become true at any point',
            'next': 'This condition must be true in the next time step',
            'until': 'The first condition must hold until the second condition becomes true',
            'weak_until': 'The first condition must hold until the second condition becomes true, or forever if the second never occurs'
        }
        return formula_descriptions.get(formula_type, f'Custom temporal logic formula: {formula_type}')

@dataclass
class DataSourceConfig:
    topic: str
    field_path: str
    data_type: Optional[str] = None
    transform_function: Optional[str] = None
    cache_duration: float = 1.0

@dataclass
class PropositionConfig:
    enabled: bool = True
    atomic_prop: str = "p"
    formula_type: str = "always"
    threshold: Optional[float] = None
    data_sources: Dict[str, DataSourceConfig] = field(default_factory=dict)
    evaluation_function: Optional[str] = None
    additional_params: Dict[str, Any] = field(default_factory=dict)

@dataclass
class GroupConfig:
    enabled: bool = False
    description: str = ""

@dataclass
class VehicleConfig:
    id: int
    proposition_groups: Dict[str, GroupConfig] = field(default_factory=dict)
    propositions: Dict[str, PropositionConfig] = field(default_factory=dict)

@dataclass
class SafetyParameters:
    max_speed: float = 30.0
    safe_distance_lateral: float = 1.5
    urban_speed_threshold: float = 15.0
    urban_safe_distance_factor: float = 3.33
    highway_safe_distance_factor: float = 2.0
    deceleration_tolerance: float = 0.1
    goal_reach_distance: float = 5.0
    
    lane_deviation_threshold: float = 0.5
    lane_change_duration_min: float = 3.0
    lane_change_signal_advance: float = 2.0
    road_boundary_buffer: float = 1.0
    
    stop_line_tolerance: float = 0.3
    traffic_light_reaction_time: float = 1.0
    yield_detection_distance: float = 50.0
    speed_limit_tolerance: float = 5.0
    
    time_to_collision_threshold: float = 3.0
    emergency_brake_deceleration: float = -8.0
    reaction_time_threshold: float = 0.5
    
    max_acceleration_rate: float = 2.0
    max_deceleration_rate: float = -3.0
    max_steering_rate: float = 45.0
    max_jerk: float = 1.0
    max_lateral_acceleration: float = 4.0
    
    intersection_approach_speed: float = 20.0
    intersection_clearance_time: float = 2.0
    right_of_way_wait_time: float = 10.0
    turning_speed_limit: float = 15.0
    
    sensor_failure_threshold: float = 0.95
    localization_error_threshold: float = 0.1
    communication_timeout: float = 1.0
    max_response_time: float = 100.0
    path_planning_update_rate: float = 10.0
    
    min_visibility_distance: float = 100.0
    wet_road_speed_reduction: float = 0.8
    heavy_traffic_following_distance: float = 3.0
    weather_speed_reduction: Dict[str, float] = field(default_factory=lambda: {
        'rain': 0.85, 'snow': 0.7, 'fog': 0.6, 'ice': 0.5
    })
    
    fuel_efficiency_threshold: float = 8.0
    route_deviation_threshold: float = 0.1
    parking_accuracy_threshold: float = 0.2
    max_detour_ratio: float = 1.2
    
    pedestrian_safety_distance: float = 3.0
    cyclist_safety_distance: float = 2.0
    school_zone_speed_limit: float = 25.0
    
    overtaking_gap_time: float = 5.0
    merging_gap_time: float = 4.0
    roundabout_entry_speed: float = 20.0
construction_zone_speed_reduction: float = 0.7

@dataclass
class MonitoringConfig:
    monitoring_frequency: float = 10.0
    buffer_size: int = 1000
    log_level: str = "INFO"
    debug_mode: bool = False
    debug_file: str = "data/monster.yaml"
    safety_params: SafetyParameters = field(default_factory=SafetyParameters)
    vehicles: List[VehicleConfig] = field(default_factory=list)

@dataclass
class VehicleState:
    timestamp: float
    vehicle_id: int
    data: Dict[str, Any] = field(default_factory=dict)
    previous_state: Optional['VehicleState'] = None

class DataCache:
    def __init__(self, cache_duration: float = 1.0):
        self.cache_duration = cache_duration
        self._cache = {}
        self._timestamps = {}
        self._lock = threading.RLock()
    
    def get(self, key: str) -> Optional[Any]:
        with self._lock:
            if key in self._cache:
                if time.time() - self._timestamps[key] < self.cache_duration:
                    return self._cache[key]
                else:
                    del self._cache[key]
                    del self._timestamps[key]
            return None
    
    def set(self, key: str, value: Any):
        with self._lock:
            self._cache[key] = value
            self._timestamps[key] = time.time()

class DataTransforms:
    @staticmethod
    def get_nested_value(data: Dict[str, Any], field_path: str, default=None) -> Any:
        try:
            if not field_path:
                return data
            keys = field_path.split('.')
            value = data
            for key in keys:
                if isinstance(value, dict):
                    value = value.get(key, default)
                elif isinstance(value, list) and key.isdigit():
                    idx = int(key)
                    value = value[idx] if 0 <= idx < len(value) else default
                else:
                    return default
            return value if value is not None else default
        except Exception as e:
            logging.debug(f"Error in get_nested_value: {e}")
            return default
    
    @staticmethod
    def calculate_distance(x1: float, y1: float, x2: float, y2: float) -> float:
        return math.sqrt((x1 - x2)**2 + (y1 - y2)**2)
    
    @staticmethod
    def closest_point_on_segment_2d(x: float, y: float, a: Dict[str, Any], b: Dict[str, Any]) -> Dict[str, Any]:
        ab_x = b['x'] - a['x']
        ab_y = b['y'] - a['y']

        ap_x = x - a['x']
        ap_y = y - a['y']

        ab_len_sq = ab_x**2 + ab_y**2
        if ab_len_sq == 0:
            return a  # A and B are the same point

        t = (ap_x * ab_x + ap_y * ab_y) / ab_len_sq

        if t < 0.0:
            return a
        elif t > 1.0:
            return b
        else:
            closest: Dict[str, Any] = {}
            closest['x'] = a['x'] + t * ab_x
            closest['y'] = a['y'] + t * ab_y
            return closest

    @staticmethod
    def calculate_speed(vx: float, vy: float) -> float:
        return math.sqrt(vx**2 + vy**2)
    
    @staticmethod
    def apply_transform(data: Any, transform_function: str) -> Any:
        try:
            if transform_function == "abs":
                return abs(float(data))
            elif transform_function == "speed_from_components":
                if isinstance(data, dict) and 'vx' in data and 'vy' in data:
                    return DataTransforms.calculate_speed(data['vx'], data['vy'])
            elif transform_function.startswith("multiply:"):
                factor = float(transform_function.split(":")[1])
                return float(data) * factor
            elif transform_function.startswith("add:"):
                offset = float(transform_function.split(":")[1])
                return float(data) + offset
            return data
        except Exception as e:
            logging.debug(f"Error in apply_transform: {e}")
            return data

class ConfigLoader:
    @staticmethod
    def load_config(config_path: str) -> MonitoringConfig:
        try:
            with open(config_path, 'r') as file:
                config_dict = yaml.safe_load(file)
            return ConfigLoader._dict_to_config(config_dict)
        except Exception as e:
            logging.error(f"Error loading config: {e}")
            raise

    @staticmethod
    def _dict_to_config(config_dict: Dict[str, Any]) -> MonitoringConfig:
        safety_params = SafetyParameters()
        if 'safety_parameters' in config_dict:
            safety_dict = config_dict['safety_parameters']
            for key, value in safety_dict.items():
                if hasattr(safety_params, key):
                    setattr(safety_params, key, value)

        vehicles = []
        if 'vehicles' in config_dict:
            for vehicle_dict in config_dict['vehicles']:
                vehicle_config = ConfigLoader._parse_vehicle_config(vehicle_dict)
                vehicles.append(vehicle_config)

        main_config = MonitoringConfig(
            safety_params=safety_params,
            vehicles=vehicles
        )

        if 'monitoring' in config_dict:
            monitoring_dict = config_dict['monitoring']
            for key, value in monitoring_dict.items():
                if hasattr(main_config, key):
                    setattr(main_config, key, value)

        return main_config

    @staticmethod
    def _parse_vehicle_config(vehicle_dict: Dict[str, Any]) -> VehicleConfig:
        vehicle_id = vehicle_dict['id']
        
        proposition_groups = {}
        if 'proposition_groups' in vehicle_dict:
            for group_name, group_config in vehicle_dict['proposition_groups'].items():
                if isinstance(group_config, bool):
                    proposition_groups[group_name] = GroupConfig(enabled=group_config)
                else:
                    proposition_groups[group_name] = GroupConfig(**group_config)

        propositions = {}
        if 'propositions' in vehicle_dict:
            for prop_name, prop_config in vehicle_dict['propositions'].items():
                data_sources = {}
                if 'data_sources' in prop_config:
                    for ds_name, ds_config in prop_config['data_sources'].items():
                        data_sources[ds_name] = DataSourceConfig(**ds_config)
                    prop_config.pop('data_sources')
                
                prop_config_obj = PropositionConfig(**prop_config)
                prop_config_obj.data_sources = data_sources
                propositions[prop_name] = prop_config_obj

        return VehicleConfig(
            id=vehicle_id,
            proposition_groups=proposition_groups,
            propositions=propositions
        )

    @staticmethod
    def create_minimal_config(output_path: str):
        config = {
            'monitoring': {
                'monitoring_frequency': 10.0,
                'buffer_size': 1000,
                'log_level': 'INFO',
                'debug_mode': False,
                'debug_file': 'data/monster.yaml'
            },
            'safety_parameters': {
                'max_speed': 30.0,
                'safe_distance_lateral': 1.5,
                'time_to_collision_threshold': 3.0,
                'goal_reach_distance': 5.0
            },
            'vehicles': [
                {
                    'id': 0,
                    'proposition_groups': {
                        'basic_safety': {
                            'enabled': True,
                            'description': 'Core safety propositions'
                        }
                    },
                    'propositions': {
                        'NEAR_GOAL': {
                            'enabled': True,
                            'atomic_prop': 'goal',
                            'formula_type': 'eventually',
                            'threshold': 5.0,
                            'data_sources': {
                                'route': {
                                    'topic': '/ego_vehicle/route',
                                    'field_path': 'goal',
                                    'cache_duration': 5.0
                                },
                                'vehicle_state': {
                                    'topic': '/ego_vehicle/vehicle_state/dynamic',
                                    'field_path': '',
                                    'cache_duration': 0.1
                                }
                            },
                            'evaluation_function': 'near_goal_evaluator'
                        },
                        'EGO_SPEED': {
                            'enabled': True,
                            'atomic_prop': 'speed',
                            'formula_type': 'always',
                            'threshold': 30.0,
                            'data_sources': {
                                'vehicle_state': {
                                    'topic': '/ego_vehicle/vehicle_state/dynamic',
                                    'field_path': 'vx',
                                    'transform_function': 'abs',
                                    'cache_duration': 0.1
                                }
                            },
                            'evaluation_function': 'speed_limit_evaluator'
                        },
                        'SAFE_DISTANCE_X': {
                            'enabled': True,
                            'atomic_prop': 'safe_x',
                            'formula_type': 'always',
                            'data_sources': {
                                'ego_state': {
                                    'topic': '/ego_vehicle/vehicle_state/dynamic',
                                    'field_path': '',
                                    'cache_duration': 0.1
                                },
                                'traffic_participants': {
                                    'topic': '/ego_vehicle/traffic_participants',
                                    'field_path': 'data',
                                    'cache_duration': 0.1
                                }
                            },
                            'evaluation_function': 'longitudinal_safety_evaluator'
                        }
                    }
                }
            ]
        }

        with open(output_path, 'w') as file:
            yaml.dump(config, file, default_flow_style=False, indent=2, sort_keys=False)

class OnlineMonitor:
    def __init__(self, config: MonitoringConfig, vehicle_config: VehicleConfig):
        self.config = config
        self.vehicle_config = vehicle_config
        self.data_buffer = queue.Queue(maxsize=config.buffer_size)
        self.state_history = deque(maxlen=100)
        self.data_cache = DataCache()
        
        self.current_state = VehicleState(
            timestamp=time.time(), 
            vehicle_id=vehicle_config.id
        )
        
        self.topic_data = {}
        self.topic_locks = {}
        self.subscription_threads = []
        
        if config.debug_mode:
            ROSMarshaller.set_debug_mode(True, config.debug_file)
        
        self._setup_subscriptions()
        
        self.monitoring_timer = threading.Timer(
            1.0/config.monitoring_frequency, 
            self._monitoring_callback
        )
        self.monitoring_timer.daemon = True
        self.monitoring_timer.start()

    def _setup_subscriptions(self):
        required_topics = self._get_required_topics()
        
        logging.info(f"Setting up subscriptions for topics: {required_topics}")
        
        for topic in required_topics:
            self.topic_data[topic] = None
            self.topic_locks[topic] = threading.RLock()
            
            callback = self._create_topic_callback(topic)
            thread = ROSMarshaller.subscribe(topic, callback)
            self.subscription_threads.append(thread)
            
            logging.info(f"Subscribed to topic: {topic}")

    def _get_required_topics(self) -> set:
        topics = set()
        enabled_propositions = self._get_enabled_propositions()
        
        for prop_config in enabled_propositions.values():
            for data_source in prop_config.data_sources.values():
                topics.add(data_source.topic)
        
        return topics

    def _get_enabled_propositions(self) -> Dict[str, PropositionConfig]:
        enabled_propositions = {}
        
        for prop_name, prop_config in self.vehicle_config.propositions.items():
            if not prop_config.enabled:
                continue
                
            try:
                prop_type = PropositionType[prop_name]
                group_name = prop_type.group.value
                
                group_config = self.vehicle_config.proposition_groups.get(group_name)
                if group_config and not group_config.enabled:
                    continue
                    
                enabled_propositions[prop_name] = prop_config
                
            except KeyError:
                logging.warning(f"Unknown proposition type: {prop_name}")
                continue
        
        return enabled_propositions

    def _create_topic_callback(self, topic: str) -> Callable:
        def callback(json_str: str, topic_name: str, datatype: str):
            try:
                data = json.loads(json_str)
                with self.topic_locks[topic]:
                    self.topic_data[topic] = {
                        'data': data,
                        'timestamp': time.time(),
                        'datatype': datatype
                    }
                    
                logging.debug(f"Received data on topic {topic}: {type(data)}")
                
            except Exception as e:
                logging.error(f"Error processing data from topic {topic}: {e}")
        
        return callback

    def _monitoring_callback(self):
        try:
            self.current_state.timestamp = time.time()
            
            if self.state_history:
                self.current_state.previous_state = self.state_history[-1]
            
            self._aggregate_data()
            
            if not self.data_buffer.full():
                import copy
                state_copy = copy.deepcopy(self.current_state)
                state_copy.previous_state = None
                self.data_buffer.put(state_copy)
                self.state_history.append(state_copy)
        
        except Exception as e:
            logging.warning(f"Error in monitoring callback: {e}")
        
        finally:
            self.monitoring_timer = threading.Timer(
                1.0/self.config.monitoring_frequency, 
                self._monitoring_callback
            )
            self.monitoring_timer.daemon = True
            self.monitoring_timer.start()

    def _aggregate_data(self):
        self.current_state.data = {}
        
        for topic, topic_lock in self.topic_locks.items():
            with topic_lock:
                topic_info = self.topic_data.get(topic)
                if topic_info:
                    self.current_state.data[topic] = topic_info['data']

    def stop(self):
        if hasattr(self, 'monitoring_timer'):
            self.monitoring_timer.cancel()
        
        for thread in self.subscription_threads:
            try:
                thread.join(timeout=1.0)
            except:
                pass

class PropositionEvaluators:
    @staticmethod
    def near_goal_evaluator(data: Dict[str, Any], config: PropositionConfig, 
                            safety_params: SafetyParameters) -> Optional[bool]:
        try:
            route_data = data.get('route')
            vehicle_data = data.get('vehicle_state')
            
            if not route_data or not vehicle_data:
                return None
            
            goal = DataTransforms.get_nested_value(route_data, 'goal')
            ego_x = DataTransforms.get_nested_value(vehicle_data, 'x')
            ego_y = DataTransforms.get_nested_value(vehicle_data, 'y')
            
            if goal is None or ego_x is None or ego_y is None:
                return None
            
            if not isinstance(goal, dict):
                return None
                
            goal_x = goal.get('x')
            goal_y = goal.get('y')
            
            if goal_x is None or goal_y is None:
                return None
            
            distance = DataTransforms.calculate_distance(ego_x, ego_y, goal_x, goal_y)
            threshold = config.threshold or safety_params.goal_reach_distance
            
            return distance <= threshold
            
        except Exception as e:
            logging.error(f"Error in near_goal_evaluator: {e}")
            return None

    @staticmethod
    def speed_limit_evaluator(data: Dict[str, Any], config: PropositionConfig, 
                              safety_params: SafetyParameters) -> Optional[bool]:
        try:
            speed_source = list(config.data_sources.keys())[0]
            speed_data = data.get(speed_source)
            
            if speed_data is None:
                logging.debug(f"Speed evaluator: No data for source '{speed_source}' in data keys: {list(data.keys())}")
                return True
            
            speed = float(speed_data)
            abs_speed = abs(speed)
            max_speed = config.threshold or safety_params.max_speed
            
            result = abs_speed <= max_speed
            
            logging.debug(f"Speed evaluator: speed={speed:.4f}, abs_speed={abs_speed:.4f}, threshold={max_speed:.4f}, result={result}")
            
            return result
            
        except Exception as e:
            logging.error(f"Error in speed_limit_evaluator: {e}")
            return True

    @staticmethod
    def longitudinal_safety_evaluator(data: Dict[str, Any], config: PropositionConfig, 
                                      safety_params: SafetyParameters) -> Optional[bool]:
        try:
            ego_data = data.get('ego_state')
            traffic_data = data.get('traffic_participants')
            
            if not ego_data or not traffic_data:
                return None
            
            ego_x = DataTransforms.get_nested_value(ego_data, 'x')
            ego_vx = DataTransforms.get_nested_value(ego_data, 'vx')
            
            if ego_x is None or ego_vx is None:
                return None
            
            if not isinstance(traffic_data, list):
                return True
            
            for participant in traffic_data:
                if isinstance(participant, dict):
                    motion_state = participant.get('motion_state', {})
                    vehicle_x = motion_state.get('x')
                    
                    if vehicle_x is not None:
                        distance = abs(ego_x - vehicle_x)
                        required_distance = PropositionEvaluators._calculate_safe_distance(
                            abs(ego_vx), safety_params
                        )
                        
                        if distance < required_distance:
                            return False
            
            return True
            
        except Exception as e:
            logging.error(f"Error in longitudinal_safety_evaluator: {e}")
            return None

    @staticmethod
    def deceleration_evaluator(data: Dict[str, Any], config: PropositionConfig, 
                              safety_params: SafetyParameters) -> Optional[bool]:
        try:
            vehicle_data = data.get('vehicle_state')
            brake_data = data.get('brake_status')
            
            if vehicle_data is None:
                return None
            
            acceleration = float(vehicle_data)
            brake_active = brake_data if brake_data is not None else False
            
            max_safe_deceleration = config.threshold or safety_params.emergency_brake_deceleration
            
            if acceleration < 0:
                is_safe_deceleration = acceleration >= max_safe_deceleration
            else:
                is_safe_deceleration = True
            
            if brake_active and acceleration > -0.5:
                return False
            
            return is_safe_deceleration
            
        except Exception as e:
            logging.error(f"Error in deceleration_evaluator: {e}")
            return None

    @staticmethod
    def acceleration_compliance_evaluator(data: Dict[str, Any], config: PropositionConfig, 
                                        safety_params: SafetyParameters) -> Optional[bool]:
        try:
            measured_data = data.get('measured_acceleration')
            commanded_data = data.get('commanded_acceleration')
            
            if measured_data is None or commanded_data is None:
                return None
            
            measured_accel = float(measured_data)
            commanded_accel = float(commanded_data)
            
            if commanded_accel <= 0.1:
                return True
            
            difference = abs(measured_accel - commanded_accel)
            threshold = config.threshold or 1.5
            
            return difference <= threshold
            
        except Exception as e:
            logging.error(f"Error in acceleration_compliance_evaluator: {e}")
            return None

    @staticmethod
    def deceleration_compliance_evaluator(data: Dict[str, Any], config: PropositionConfig, 
                                        safety_params: SafetyParameters) -> Optional[bool]:
        try:
            measured_data = data.get('measured_acceleration')
            commanded_data = data.get('commanded_acceleration')
            
            if measured_data is None or commanded_data is None:
                return None
            
            measured_accel = float(measured_data)
            commanded_accel = float(commanded_data)
            
            if commanded_accel >= -0.1:
                return True
            
            difference = abs(measured_accel - commanded_accel)
            threshold = config.threshold or 2.0
            
            return difference <= threshold
            
        except Exception as e:
            logging.error(f"Error in deceleration_compliance_evaluator: {e}")
            return None

#    @staticmethod
#    def steering_rate_compliance_evaluator(data: Dict[str, Any], config: PropositionConfig, 
#                                        safety_params: SafetyParameters) -> Optional[bool]:
#        try:
#            measured_data = data.get('steering_rate')
#            
#            if measured_data is None:
#                return None
#            
#            measured_steering_rate = float(measured_data)
#            threshold = config.threshold
#            
#            return measured_steering_rate <= threshold
#            
#        except Exception as e:
#            logging.error(f"Error in steering_rate_compliance_evaluator: {e}")
#            return None

    @staticmethod
    def _calculate_safe_distance(speed: float, safety_params: SafetyParameters) -> float:
        if speed <= safety_params.urban_speed_threshold:
            return (speed * 3.6) / safety_params.urban_safe_distance_factor
        else:
            return (speed * 3.6) / safety_params.highway_safe_distance_factor

class ModelChecker:
    def __init__(self, config: MonitoringConfig):
        self.config = config
        self.evaluators = {
            'near_goal_evaluator': PropositionEvaluators.near_goal_evaluator,
            'speed_limit_evaluator': PropositionEvaluators.speed_limit_evaluator,
            'longitudinal_safety_evaluator': PropositionEvaluators.longitudinal_safety_evaluator,
            'deceleration_evaluator': PropositionEvaluators.deceleration_evaluator,
            'acceleration_compliance_evaluator': PropositionEvaluators.acceleration_compliance_evaluator,
            'deceleration_compliance_evaluator': PropositionEvaluators.deceleration_compliance_evaluator,
#            'smooth_steering_evaluator': PropositionEvaluators.steering_rate_compliance_evaluator,
        }

    def _collect_goal_statistics(self, state: VehicleState, prop_config: PropositionConfig, 
                                statistics: Dict[str, Any], is_final: bool = False):
        """Collect goal statistics for NEAR_GOAL proposition"""
        try:
            aggregated_data = self._aggregate_data_sources(state, prop_config)
            route_data = aggregated_data.get('route')
            vehicle_data = aggregated_data.get('vehicle_state')
            
            if route_data and vehicle_data:
                goal = DataTransforms.get_nested_value(route_data, 'goal')
                ego_x = DataTransforms.get_nested_value(vehicle_data, 'x')
                ego_y = DataTransforms.get_nested_value(vehicle_data, 'y')
                
                if goal and isinstance(goal, dict) and ego_x is not None and ego_y is not None:
                    goal_x = goal.get('x')
                    goal_y = goal.get('y')
                    
                    if goal_x is not None and goal_y is not None:
                        if statistics['goal_position'] is None:
                            statistics['goal_position'] = {'x': goal_x, 'y': goal_y}
                        
                        distance = DataTransforms.calculate_distance(ego_x, ego_y, goal_x, goal_y)
                        statistics['min_distance_to_goal'] = min(statistics['min_distance_to_goal'], distance)
                        
                        if is_final:
                            statistics['final_vehicle_position'] = {'x': ego_x, 'y': ego_y}
                            statistics['final_distance_to_goal'] = distance
                            
        except Exception as e:
            logging.debug(f"Error collecting goal statistics: {e}")

    def _collect_speed_statistics(self, state: VehicleState, prop_config: PropositionConfig, statistics: Dict[str, Any]):
        """Collect speed statistics for EGO_SPEED proposition"""
        try:
            aggregated_data = self._aggregate_data_sources(state, prop_config)
            speed_source = list(prop_config.data_sources.keys())[0]
            speed_data = aggregated_data.get(speed_source)
            
            if speed_data is not None:
                speed = abs(float(speed_data))
                statistics['max_velocity'] = max(statistics.get('max_velocity', 0), speed)
                statistics['states_with_data'] += 1
                statistics['speed_values'].append(speed)
                
                if 'speed_sum' not in statistics:
                    statistics['speed_sum'] = 0
                statistics['speed_sum'] += speed
            else:
                statistics['states_without_data'] += 1
                
        except Exception as e:
            logging.debug(f"Error collecting speed statistics: {e}")
            statistics['states_without_data'] += 1

    def _collect_deceleration_statistics(self, state: VehicleState, prop_config: PropositionConfig, 
                                       statistics: Dict[str, Any]):
        """Collect deceleration statistics for DECELERATION proposition"""
        try:
            aggregated_data = self._aggregate_data_sources(state, prop_config)
            accel_data = aggregated_data.get('vehicle_state')
            brake_data = aggregated_data.get('brake_status')
            
            if accel_data is not None:
                acceleration = float(accel_data)
                
                statistics['max_acceleration'] = max(statistics.get('max_acceleration', float('-inf')), acceleration)
                statistics['min_acceleration'] = min(statistics.get('min_acceleration', float('inf')), acceleration)
                
                if acceleration >= 0:
                    statistics['max_positive_acceleration'] = max(
                        statistics.get('max_positive_acceleration', 0), acceleration
                    )
                    statistics['acceleration_events'] = statistics.get('acceleration_events', 0) + 1
                else:
                    statistics['max_deceleration'] = min(
                        statistics.get('max_deceleration', 0), acceleration
                    )
                    statistics['deceleration_events'] = statistics.get('deceleration_events', 0) + 1
                
                emergency_threshold = statistics.get('emergency_threshold', -6.0)
                if acceleration < emergency_threshold:
                    statistics['emergency_brake_events'] = statistics.get('emergency_brake_events', 0) + 1
                
                if brake_data:
                    if brake_data and acceleration > -0.5:
                        statistics['brake_inconsistency_events'] = statistics.get('brake_inconsistency_events', 0) + 1
                
                statistics['acceleration_values'].append(acceleration)
                statistics['states_with_data'] += 1
                
                if 'accel_sum' not in statistics:
                    statistics['accel_sum'] = 0
                statistics['accel_sum'] += acceleration
                
        except Exception as e:
            logging.debug(f"Error collecting deceleration statistics: {e}")
            statistics['states_without_data'] += 1

    def _collect_acceleration_compliance_statistics(self, state: VehicleState, prop_config: PropositionConfig, 
                                                  statistics: Dict[str, Any]):
        """Collect acceleration compliance statistics"""
        try:
            aggregated_data = self._aggregate_data_sources(state, prop_config)
            measured_data = aggregated_data.get('measured_acceleration')
            commanded_data = aggregated_data.get('commanded_acceleration')
            
            if measured_data is not None and commanded_data is not None:
                measured_val = float(measured_data)
                commanded_val = float(commanded_data)
                
                if commanded_val > 0.1:
                    difference = abs(measured_val - commanded_val)
                    
                    statistics['max_acceleration_error'] = max(statistics.get('max_acceleration_error', 0), difference)
                    statistics['min_acceleration_error'] = min(statistics.get('min_acceleration_error', float('inf')), difference)
                    
                    statistics['max_measured_acceleration'] = max(statistics.get('max_measured_acceleration', 0), measured_val)
                    statistics['max_commanded_acceleration'] = max(statistics.get('max_commanded_acceleration', 0), commanded_val)
                    
                    statistics['acceleration_errors'].append(difference)
                    statistics['measured_accelerations'].append(measured_val)
                    statistics['commanded_accelerations'].append(commanded_val)
                    
                    statistics['acceleration_events'] += 1
                    
                    if 'accel_error_sum' not in statistics:
                        statistics['accel_error_sum'] = 0
                        statistics['measured_accel_sum'] = 0
                        statistics['commanded_accel_sum'] = 0
                    
                    statistics['accel_error_sum'] += difference
                    statistics['measured_accel_sum'] += measured_val
                    statistics['commanded_accel_sum'] += commanded_val
                    
                    threshold = prop_config.threshold or 1.5
                    if difference > threshold:
                        statistics['compliance_violations'] += 1
                    
                statistics['states_with_data'] += 1
            else:
                statistics['states_without_data'] += 1
                
        except Exception as e:
            logging.debug(f"Error collecting acceleration compliance statistics: {e}")
            statistics['states_without_data'] += 1

    def _collect_deceleration_compliance_statistics(self, state: VehicleState, prop_config: PropositionConfig, 
                                                  statistics: Dict[str, Any]):
        """Collect deceleration compliance statistics"""
        try:
            aggregated_data = self._aggregate_data_sources(state, prop_config)
            measured_data = aggregated_data.get('measured_acceleration')
            commanded_data = aggregated_data.get('commanded_acceleration')
            
            if measured_data is not None and commanded_data is not None:
                measured_val = float(measured_data)
                commanded_val = float(commanded_data)
                
                if commanded_val < -0.1:
                    difference = abs(measured_val - commanded_val)
                    
                    statistics['max_deceleration_error'] = max(statistics.get('max_deceleration_error', 0), difference)
                    statistics['min_deceleration_error'] = min(statistics.get('min_deceleration_error', float('inf')), difference)
                    
                    statistics['max_measured_deceleration'] = min(statistics.get('max_measured_deceleration', 0), measured_val)
                    statistics['max_commanded_deceleration'] = min(statistics.get('max_commanded_deceleration', 0), commanded_val)
                    
                    statistics['deceleration_errors'].append(difference)
                    statistics['measured_decelerations'].append(measured_val)
                    statistics['commanded_decelerations'].append(commanded_val)
                    
                    statistics['deceleration_events'] += 1
                    
                    if 'decel_error_sum' not in statistics:
                        statistics['decel_error_sum'] = 0
                        statistics['measured_decel_sum'] = 0
                        statistics['commanded_decel_sum'] = 0
                    
                    statistics['decel_error_sum'] += difference
                    statistics['measured_decel_sum'] += measured_val
                    statistics['commanded_decel_sum'] += commanded_val
                    
                    threshold = prop_config.threshold or 2.0
                    if difference > threshold:
                        statistics['compliance_violations'] += 1
                    
                statistics['states_with_data'] += 1
            else:
                statistics['states_without_data'] += 1
                
        except Exception as e:
            logging.debug(f"Error collecting deceleration compliance statistics: {e}")
            statistics['states_without_data'] += 1

<<<<<<< HEAD
    def _collect_ttc_compliance_statistics(self, state: VehicleState, prop_config: PropositionConfig, 
                                                  statistics: Dict[str, Any]):
        """Collect ttc compliance statistics"""
        try:
            aggregated_data = self._aggregate_data_sources(state, prop_config)

            ego_data = aggregated_data.get('ego_state')
            traffic_data = aggregated_data.get('traffic_participants')

            ego_x = DataTransforms.get_nested_value(ego_data, 'x')
            ego_y = DataTransforms.get_nested_value(ego_data, 'y')
            ego_vx = DataTransforms.get_nested_value(ego_data, 'vx')
            ego_vy = DataTransforms.get_nested_value(ego_data, 'vy')

            threshold = prop_config.threshold or self.config.safety_params.time_to_collision_threshold

            for participant in traffic_data:
                if isinstance(participant, dict):

                    participant_data = participant.get('participant_data', {})
                    motion_state = participant_data.get('motion_state', {})
                    other_x = motion_state.get('x')
                    other_y = motion_state.get('y')
                    other_vx = motion_state.get('vx')
                    other_vy = motion_state.get('vy')

                    print(f"{other_x} {other_y} {other_vx} {other_vy}")
                    if None in [other_x, other_y, other_vx, other_vy]:
                        continue

                    ttc = self._calculate_time_to_collision(
                        ego_x, ego_y, ego_vx, ego_vy,
                        other_x, other_y, other_vx, other_vy
                    )
                    print(f"TTC: {ttc}")
                    if ttc is not None:
                        if statistics['min_ttc'] is None:
                            statistics['min_ttc'] = ttc
                        else:
                            statistics['min_ttc'] = min(ttc, statistics['min_ttc'])
                            statistics['sun_ttc'] += ttc;

                    threshold = prop_config.threshold
                    if ttc < threshold:
                        statistics['compliance_violations'] += 1
=======
    def _collect_smooth_steering_compliance_statistics(self, state: VehicleState, prop_config: PropositionConfig, 
                                                  statistics: Dict[str, Any]):
        """Collect smooth steering compliance statistics"""
        try:
            aggregated_data = self._aggregate_data_sources(state, prop_config)
            measured_data = aggregated_data.get('steering_rate')
            
            if measured_data is not None:
                measured_val = float(measured_data)

                if statistics['max_steering_rate'] is None:
                    statistics['max_steering_rate'] = 0
                if statistics['min_steering_rate'] is None:
                    statistics['min_steering_rate'] = float('inf')

                statistics['max_steering_rate'] = max(statistics['max_steering_rate'], measured_val)
                statistics['min_steering_rate'] = min(statistics['min_steering_rate'], measured_val)

                threshold = prop_config.threshold
                if measured_val > threshold:
                    statistics['compliance_violations'] += 1

                statistics['states_with_data'] += 1
        except Exception as e:
            logging.debug(f"Error collecting smooth steering compliance statistics: {e}")
            statistics['states_without_data'] += 1

    def _collect_lanekeeping_compliance_statistics(self, state: VehicleState, prop_config: PropositionConfig,
                                                  statistics: Dict[str, Any]):
        """Collect deceleration compliance statistics"""
        try:
            aggregated_data = self._aggregate_data_sources(state, prop_config)
            lane_data = aggregated_data.get('lane_info')
            vehicle_data = aggregated_data.get('vehicle_state')
            min_distance_on_map = float('inf')
            x = DataTransforms.get_nested_value(vehicle_data, 'x')
            y = DataTransforms.get_nested_value(vehicle_data, 'y')

            if lane_data is not None and vehicle_data is not None:
                road_data = DataTransforms.get_nested_value(lane_data, 'roads')
                for road in road_data:
                    lanes_data = DataTransforms.get_nested_value(road, 'lanes')
                    for lanes in lanes_data:
                        center_points = DataTransforms.get_nested_value(lanes, 'center_points')
                        if len(center_points) < 2:
                            raise ValueError("At least two points are required to define a line")
                        for i in range(len(center_points) - 1):
                            a = center_points[i]
                            b = center_points[i + 1]
                            closest = DataTransforms.closest_point_on_segment_2d(x, y, a, b)
                            dist = DataTransforms.calculate_distance(x, y, closest['x'], closest['y'])
                            if dist < min_distance_on_map:
                                min_distance_on_map = dist

                #the maximum of all minimum distances to centerline of each frame
                statistics['max_distance'] = max(statistics.get('max_distance', 0), min_distance_on_map)

                if 'distance_error_sum' not in statistics:
                    statistics['distance_error_sum'] = 0
                statistics['distance_error_sum'] += min_distance_on_map

                threshold = prop_config.threshold
                if min_distance_on_map > threshold:
                    statistics['compliance_violations'] += 1
>>>>>>> 78dc0632

                statistics['states_with_data'] += 1
            else:
                statistics['states_without_data'] += 1

        except Exception as e:
<<<<<<< HEAD
            logging.debug(f"Error collecting deceleration compliance statistics: {e}")
=======
            logging.debug(f"Error collecting lanekeeping compliance statistics: {e}")
>>>>>>> 78dc0632
            statistics['states_without_data'] += 1

    def _evaluate_proposition(self, state: VehicleState, 
                              prop_config: PropositionConfig,
                              prop_type: PropositionType) -> Optional[bool]:
        try:
            if prop_config.evaluation_function:
                evaluator = self.evaluators.get(prop_config.evaluation_function)
                if evaluator:
                    aggregated_data = self._aggregate_data_sources(state, prop_config)
                    return evaluator(aggregated_data, prop_config, self.config.safety_params)
            
            return self._default_evaluation(state, prop_config, prop_type)
            
        except Exception as e:
            logging.warning(f"Error evaluating proposition {prop_type}: {e}")
            return None

    def _aggregate_data_sources(self, state: VehicleState, 
                                prop_config: PropositionConfig) -> Dict[str, Any]:
        aggregated = {}
        
        for source_name, source_config in prop_config.data_sources.items():
            topic_data = state.data.get(source_config.topic)
            
            if topic_data is not None:
                if source_config.field_path:
                    value = DataTransforms.get_nested_value(topic_data, source_config.field_path)
                else:
                    value = topic_data
                
                if source_config.transform_function:
                    value = DataTransforms.apply_transform(value, source_config.transform_function)
                
                aggregated[source_name] = value
        
        return aggregated

    def _default_evaluation(self, state: VehicleState, 
                            prop_config: PropositionConfig,
                            prop_type: PropositionType) -> Optional[bool]:
        try:
            if prop_type == PropositionType.NEAR_GOAL:
                return PropositionEvaluators.near_goal_evaluator(
                    self._aggregate_data_sources(state, prop_config), prop_config, self.config.safety_params
                )
            
            elif prop_type == PropositionType.EGO_SPEED:
                return PropositionEvaluators.speed_limit_evaluator(
                    self._aggregate_data_sources(state, prop_config), prop_config, self.config.safety_params
                )
            
            elif prop_type == PropositionType.SAFE_DISTANCE_X:
                return PropositionEvaluators.longitudinal_safety_evaluator(
                    self._aggregate_data_sources(state, prop_config), prop_config, self.config.safety_params
                )
            
            elif prop_type == PropositionType.SAFE_DISTANCE_Y:
                return self._check_lateral_safety(state, prop_config)
            
            elif prop_type == PropositionType.DECELERATION:
                return PropositionEvaluators.deceleration_evaluator(
                    self._aggregate_data_sources(state, prop_config), prop_config, self.config.safety_params
                )

            elif prop_type == PropositionType.ACCELERATION_COMPLIANCE:
                return PropositionEvaluators.acceleration_compliance_evaluator(
                    self._aggregate_data_sources(state, prop_config), prop_config, self.config.safety_params
                )

            elif prop_type == PropositionType.DECELERATION_COMPLIANCE:
                return PropositionEvaluators.deceleration_compliance_evaluator(
                    self._aggregate_data_sources(state, prop_config), prop_config, self.config.safety_params
                )
            
            elif prop_type == PropositionType.TIME_TO_COLLISION:
                return self._check_time_to_collision(state, prop_config)
            
            elif prop_type == PropositionType.LANE_KEEPING:
                return self._check_lane_keeping(state, prop_config)
            
            elif prop_type == PropositionType.TRAFFIC_LIGHT_COMPLIANCE:
                return self._check_traffic_light_compliance(state, prop_config)
            
            elif prop_type == PropositionType.SMOOTH_ACCELERATION:
                return self._check_smooth_acceleration(state, prop_config)

            elif prop_type == PropositionType.SMOOTH_STEERING:
                return self._check_smooth_steering(state, prop_config)

            else:
                logging.warning(f"No evaluation method for proposition type: {prop_type}")
                return None
                
        except Exception as e:
            logging.warning(f"Error in default evaluation for {prop_type}: {e}")
            return None

    def _check_lateral_safety(self, state: VehicleState, prop_config: PropositionConfig) -> Optional[bool]:
        try:
            aggregated_data = self._aggregate_data_sources(state, prop_config)
            ego_data = aggregated_data.get('ego_state')
            traffic_data = aggregated_data.get('traffic_participants')
            
            if not ego_data or not traffic_data:
                return None
            
            ego_y = DataTransforms.get_nested_value(ego_data, 'y')
            if ego_y is None:
                return None
            
            if not isinstance(traffic_data, list):
                return True
            
            for participant in traffic_data:
                if isinstance(participant, dict):
                    motion_state = participant.get('motion_state', {})
                    vehicle_y = motion_state.get('y')
                    
                    if vehicle_y is not None:
                        distance = abs(ego_y - vehicle_y)
                        if distance < self.config.safety_params.safe_distance_lateral:
                            return False
            
            return True
            
        except Exception as e:
            logging.error(f"Error in lateral safety check: {e}")
            return None

    def _check_time_to_collision(self, state: VehicleState, prop_config: PropositionConfig) -> Optional[bool]:
        try:
            aggregated_data = self._aggregate_data_sources(state, prop_config)
            ego_data = aggregated_data.get('ego_state')
            traffic_data = aggregated_data.get('traffic_participants')
            
            if not ego_data or not traffic_data:
                return None
            
            ego_x = DataTransforms.get_nested_value(ego_data, 'x')
            ego_y = DataTransforms.get_nested_value(ego_data, 'y')
            ego_vx = DataTransforms.get_nested_value(ego_data, 'vx')
            ego_vy = DataTransforms.get_nested_value(ego_data, 'vy')
            
            if None in [ego_x, ego_y, ego_vx, ego_vy]:
                return None
            
            threshold = prop_config.threshold or self.config.safety_params.time_to_collision_threshold
            
            if not isinstance(traffic_data, list):
                return True
            
            for participant in traffic_data:
                if isinstance(participant, dict):
                    motion_state = participant.get('motion_state', {})
                    other_x = motion_state.get('x')
                    other_y = motion_state.get('y')
                    other_vx = motion_state.get('vx')
                    other_vy = motion_state.get('vy')
                    
                    if None in [other_x, other_y, other_vx, other_vy]:
                        continue
                    
                    ttc = self._calculate_time_to_collision(
                        ego_x, ego_y, ego_vx, ego_vy,
                        other_x, other_y, other_vx, other_vy
                    )
                    
                    if ttc is not None and 0 < ttc < threshold:
                        return False
            
            return True
            
        except Exception as e:
            logging.error(f"Error in time to collision check: {e}")
            return None

    def _calculate_time_to_collision(self, x1: float, y1: float, vx1: float, vy1: float,
                                     x2: float, y2: float, vx2: float, vy2: float) -> Optional[float]:
        try:
            rel_x = x2 - x1
            rel_y = y2 - y1
            rel_vx = vx2 - vx1
            rel_vy = vy2 - vy1
            
            if rel_vx == 0 and rel_vy == 0:
                return None
            
            a = rel_vx**2 + rel_vy**2
            b = 2 * (rel_x * rel_vx + rel_y * rel_vy)
            c = rel_x**2 + rel_y**2
            
            if a == 0:
                return None
            
            discriminant = b**2 - 4*a*c
            if discriminant < 0:
                return None
            
            t1 = (-b - math.sqrt(discriminant)) / (2*a)
            t2 = (-b + math.sqrt(discriminant)) / (2*a)
            
            valid_times = [t for t in [t1, t2] if t > 0]
            return min(valid_times) if valid_times else None
            
        except Exception as e:
            logging.error(f"Error calculating time to collision: {e}")
            return None

    def _check_lane_keeping(self, state: VehicleState, prop_config: PropositionConfig) -> Optional[bool]:
        try:
            aggregated_data = self._aggregate_data_sources(state, prop_config)
            lane_data = aggregated_data.get('lane_info')
            vehicle_data = aggregated_data.get('vehicle_state')
            if not lane_data or not vehicle_data:
                return None
            
            min_distance_on_map = float('inf')
            x = DataTransforms.get_nested_value(vehicle_data, 'x')
            y = DataTransforms.get_nested_value(vehicle_data, 'y')
            road_data = DataTransforms.get_nested_value(lane_data, 'roads')
            for road in road_data:
                lanes_data = DataTransforms.get_nested_value(road, 'lanes')
                for lanes in lanes_data:
                    center_points = DataTransforms.get_nested_value(lanes, 'center_points')
                    if len(center_points) < 2:
                        raise ValueError("At least two points are required to define a line")
                    for i in range(len(center_points) - 1):
                        a = center_points[i]
                        b = center_points[i + 1]
                        closest = DataTransforms.closest_point_on_segment_2d(x, y, a, b)
                        dist = DataTransforms.calculate_distance(x, y, closest['x'], closest['y'])
                        if dist < min_distance_on_map:
                            min_distance_on_map = dist

            threshold = prop_config.threshold or self.config.safety_params.lane_deviation_threshold
            return min_distance_on_map <= threshold
        except Exception as e:
            logging.error(f"Error in lane keeping check: {e}")
            return None

    def _check_traffic_light_compliance(self, state: VehicleState, prop_config: PropositionConfig) -> Optional[bool]:
        try:
            aggregated_data = self._aggregate_data_sources(state, prop_config)
            traffic_light_data = aggregated_data.get('traffic_light')
            vehicle_data = aggregated_data.get('vehicle_state')
            
            if not traffic_light_data or not vehicle_data:
                return None
            
            light_state = DataTransforms.get_nested_value(traffic_light_data, 'state')
            distance_to_light = DataTransforms.get_nested_value(traffic_light_data, 'distance')
            vehicle_speed = DataTransforms.get_nested_value(vehicle_data, 'vx')
            
            if None in [light_state, distance_to_light, vehicle_speed]:
                return None
            
            if light_state == 'red' and distance_to_light < self.config.safety_params.stop_line_tolerance:
                return abs(vehicle_speed) < 0.1
            
            if light_state == 'yellow':
                stopping_distance = (vehicle_speed**2) / (2 * 4.0)
                return distance_to_light > stopping_distance or abs(vehicle_speed) < 0.1
            
            return True
            
        except Exception as e:
            logging.error(f"Error in traffic light compliance check: {e}")
            return None

    def _check_smooth_acceleration(self, state: VehicleState, prop_config: PropositionConfig) -> Optional[bool]:
        try:
            aggregated_data = self._aggregate_data_sources(state, prop_config)
            vehicle_data = aggregated_data.get('vehicle_state')
            
            if not vehicle_data:
                return None
            
            acceleration = DataTransforms.get_nested_value(vehicle_data, 'ax')
            
            if acceleration is None and state.previous_state:
                current_vx = DataTransforms.get_nested_value(vehicle_data, 'vx')
                prev_data = state.previous_state.data.get('vehicle_state', {})
                prev_vx = DataTransforms.get_nested_value(prev_data, 'vx')
                
                if current_vx is not None and prev_vx is not None:
                    dt = state.timestamp - state.previous_state.timestamp
                    if dt > 0:
                        acceleration = (current_vx - prev_vx) / dt
            
            if acceleration is None:
                return None
            
            max_accel = prop_config.threshold or self.config.safety_params.max_acceleration_rate
            return abs(acceleration) <= max_accel
            
        except Exception as e:
            logging.error(f"Error in smooth acceleration check: {e}")
            return None

    def _check_smooth_steering(self, state: VehicleState, prop_config: PropositionConfig) -> Optional[bool]:
        try:
            aggregated_data = self._aggregate_data_sources(state, prop_config)
            steering_rate = aggregated_data.get('steering_rate')
            if steering_rate is None:
                return None

            max_steering_rate = prop_config.threshold or self.config.safety_params.max_steering_rate
            abs(steering_rate) <= max_steering_rate
            return abs(steering_rate) <= max_steering_rate
            
        except Exception as e:
            logging.error(f"Error in smooth acceleration check: {e}")
            return None

    def get_formula(self, prop_config: PropositionConfig):
        atom = prop_config.atomic_prop
        
        formula_types = {
            'always': A(G(atom)),
            'always_not': A(G(Not(atom))),
            'eventually': A(F(atom)),
            'eventually_always': A(E(G(F(atom)))),
            'never': A(G(Not(atom))),
            'next': A(X(atom)),
            'until': lambda atom2: A(U(atom, atom2)),
            'weak_until': lambda atom2: A(W(atom, atom2)),
        }
        
        formula_type = prop_config.formula_type
        if formula_type in formula_types:
            formula_func = formula_types[formula_type]
            if callable(formula_func) and formula_type in ['until', 'weak_until']:
                atom2 = prop_config.additional_params.get('until_atom', 'q')
                return formula_func(atom2)
            return formula_func
        
        return A(G(atom))

    def create_kripke_from_states(self, states: List[VehicleState], 
                                  prop_config: PropositionConfig,
                                  prop_type: PropositionType) -> Tuple[Optional[Kripke], Dict[str, Any]]:
        if not states:
            return None, {}

        max_states = min(len(states), 1000)
        limited_states = states[:max_states]

        valid_states = []
<<<<<<< HEAD
        if prop_type in [PropositionType.EGO_SPEED, PropositionType.NEAR_GOAL, 
                        PropositionType.ACCELERATION_COMPLIANCE, PropositionType.DECELERATION_COMPLIANCE,
                        PropositionType.TIME_TO_COLLISION]:
=======
        if prop_type in [PropositionType.EGO_SPEED, PropositionType.NEAR_GOAL, PropositionType.SMOOTH_STEERING,
                        PropositionType.ACCELERATION_COMPLIANCE, PropositionType.DECELERATION_COMPLIANCE,
                        PropositionType.LANE_KEEPING]: #BAB: I think this must always run and the else never?
>>>>>>> 78dc0632
            for i, state in enumerate(limited_states):
                prop_value = self._evaluate_proposition(state, prop_config, prop_type)
                if prop_value is not None:
                    valid_states.append((i, state, prop_value))
            
            logging.info(f"Filtered {len(limited_states)} states down to {len(valid_states)} valid states for {prop_type.name}")
            
            if not valid_states:
                return None, {}
        else:
            valid_states = [(i, state, None) for i, state in enumerate(limited_states)]

        R = [(i, i+1) for i in range(len(valid_states)-1)]
        if valid_states:
            R.append((len(valid_states)-1, len(valid_states)-1))
        
        L = {}

        statistics = {}
        
        if prop_type == PropositionType.EGO_SPEED:
            statistics = {
                'max_velocity': 0.0,
                'average_velocity': 0.0,
                'speed_threshold': prop_config.threshold or self.config.safety_params.max_speed,
                'states_with_data': 0,
                'states_without_data': len(limited_states) - len(valid_states),
                'valid_evaluations': 0,
                'failed_evaluations': 0,
                'true_evaluations': 0,
                'false_evaluations': 0,
                'speed_values': []
            }
        elif prop_type == PropositionType.NEAR_GOAL:
            statistics = {
                'goal_position': None,
                'final_vehicle_position': None,
                'min_distance_to_goal': float('inf'),
                'final_distance_to_goal': None,
                'goal_threshold': prop_config.threshold or self.config.safety_params.goal_reach_distance,
                'states_with_data': 0,
                'states_without_data': len(limited_states) - len(valid_states),
                'valid_evaluations': 0,
                'failed_evaluations': 0,
                'true_evaluations': 0,
                'false_evaluations': 0
            }
<<<<<<< HEAD
        elif prop_type == PropositionType.TIME_TO_COLLISION:
            statistics = {
                'min_ttc': None,
                'avg_ttc': None,
                'sum_ttc': 0,
                'goal_threshold': prop_config.threshold or self.config.safety_params.time_to_collision_threshold,
=======
        elif prop_type == PropositionType.SMOOTH_STEERING:
            statistics = {
                'max_steering_rate': None,
                'min_steering_rate': None,
>>>>>>> 78dc0632
                'states_with_data': 0,
                'states_without_data': 0,
                'valid_evaluations': 0,
                'failed_evaluations': 0,
                'true_evaluations': 0,
                'false_evaluations': 0
            }
        elif prop_type == PropositionType.DECELERATION:
            statistics = {
                'max_acceleration': float('-inf'),
                'min_acceleration': float('inf'),
                'max_positive_acceleration': 0.0,
                'max_deceleration': 0.0,
                'average_acceleration': 0.0,
                'emergency_threshold': prop_config.threshold or self.config.safety_params.emergency_brake_deceleration,
                'acceleration_events': 0,
                'deceleration_events': 0,
                'emergency_brake_events': 0,
                'brake_inconsistency_events': 0,
                'states_with_data': 0,
                'states_without_data': 0,
                'valid_evaluations': 0,
                'failed_evaluations': 0,
                'true_evaluations': 0,
                'false_evaluations': 0,
                'acceleration_values': []
            }
        elif prop_type == PropositionType.ACCELERATION_COMPLIANCE:
            statistics = {
                'max_acceleration_error': 0.0,
                'min_acceleration_error': float('inf'),
                'max_measured_acceleration': 0.0,
                'max_commanded_acceleration': 0.0,
                'average_acceleration_error': 0.0,
                'average_measured_acceleration': 0.0,
                'average_commanded_acceleration': 0.0,
                'acceleration_threshold': prop_config.threshold or 1.5,
                'acceleration_events': 0,
                'compliance_violations': 0,
                'states_with_data': 0,
                'states_without_data': 0,
                'valid_evaluations': 0,
                'failed_evaluations': 0,
                'true_evaluations': 0,
                'false_evaluations': 0,
                'acceleration_errors': [],
                'measured_accelerations': [],
                'commanded_accelerations': []
            }
        elif prop_type == PropositionType.DECELERATION_COMPLIANCE:
            statistics = {
                'max_deceleration_error': 0.0,
                'min_deceleration_error': float('inf'),
                'max_measured_deceleration': 0.0,
                'max_commanded_deceleration': 0.0,
                'average_deceleration_error': 0.0,
                'average_measured_deceleration': 0.0,
                'average_commanded_deceleration': 0.0,
                'deceleration_threshold': prop_config.threshold or 2.0,
                'deceleration_events': 0,
                'compliance_violations': 0,
                'states_with_data': 0,
                'states_without_data': 0,
                'valid_evaluations': 0,
                'failed_evaluations': 0,
                'true_evaluations': 0,
                'false_evaluations': 0,
                'deceleration_errors': [],
                'measured_decelerations': [],
                'commanded_decelerations': []
            }
        elif prop_type == PropositionType.LANE_KEEPING:
            statistics = {
                'max_distance' : 0,
                'avg_distance' : float('inf'),
                'compliance_violations' : 0,
                'states_with_data' : 0,
                'states_without_data' : 0,
                'valid_evaluations': 0,
                'failed_evaluations': 0,
                'true_evaluations': 0,
                'false_evaluations': 0
            }

        for kripke_state_id, (original_state_id, state, prop_value) in enumerate(valid_states):
            try:
                if prop_value is None:
                    prop_value = self._evaluate_proposition(state, prop_config, prop_type)
                
                if prop_type == PropositionType.EGO_SPEED:
                    self._collect_speed_statistics(state, prop_config, statistics)
                elif prop_type == PropositionType.NEAR_GOAL:
                    self._collect_goal_statistics(state, prop_config, statistics, 
                                                is_final=(kripke_state_id == len(valid_states) - 1))
                elif prop_type == PropositionType.DECELERATION:
                    self._collect_deceleration_statistics(state, prop_config, statistics)
                elif prop_type == PropositionType.ACCELERATION_COMPLIANCE:
                    self._collect_acceleration_compliance_statistics(state, prop_config, statistics)
                elif prop_type == PropositionType.DECELERATION_COMPLIANCE:
                    self._collect_deceleration_compliance_statistics(state, prop_config, statistics)
<<<<<<< HEAD
                elif prop_type == PropositionType.TIME_TO_COLLISION:
                    self._collect_ttc_compliance_statistics(state, prop_config, statistics)
                
=======
                elif prop_type == PropositionType.SMOOTH_STEERING:
                    self._collect_smooth_steering_compliance_statistics(state, prop_config, statistics)
                elif prop_type == PropositionType.LANE_KEEPING:
                    self._collect_lanekeeping_compliance_statistics(state, prop_config, statistics)

>>>>>>> 78dc0632
                if prop_value is not None:
                    atom = prop_config.atomic_prop
                    L[kripke_state_id] = {atom} if prop_value else {Not(atom)}
                    statistics['valid_evaluations'] += 1
                    if prop_value:
                        statistics['true_evaluations'] += 1
                    else:
                        statistics['false_evaluations'] += 1

                    if kripke_state_id < 5:
                        logging.info(f"  Kripke State {kripke_state_id} (orig {original_state_id}): prop_value={prop_value}, label={atom if prop_value else f'Not({atom})'}")

            except Exception as e:
                logging.warning(f"Error evaluating valid state {kripke_state_id}: {e}")
                continue

        if prop_type == PropositionType.EGO_SPEED:
            if statistics['states_with_data'] > 0:
                statistics['average_velocity'] = statistics.get('speed_sum', 0) / statistics['states_with_data']
        if prop_type == PropositionType.TIME_TO_COLLISION:
            if statistics['states_with_data'] > 0:
                statistics['avg_ttc'] = statistics.get('sum_ttc', 0) / statistics['states_with_data']
        elif prop_type == PropositionType.DECELERATION:
            if statistics['states_with_data'] > 0:
                statistics['average_acceleration'] = statistics.get('accel_sum', 0) / statistics['states_with_data']
        elif prop_type == PropositionType.ACCELERATION_COMPLIANCE:
            if statistics['acceleration_events'] > 0:
                statistics['average_acceleration_error'] = statistics.get('accel_error_sum', 0) / statistics['acceleration_events']
                statistics['average_measured_acceleration'] = statistics.get('measured_accel_sum', 0) / statistics['acceleration_events']
                statistics['average_commanded_acceleration'] = statistics.get('commanded_accel_sum', 0) / statistics['acceleration_events']
                statistics['compliance_rate'] = (statistics['acceleration_events'] - statistics['compliance_violations']) / statistics['acceleration_events']
        elif prop_type == PropositionType.DECELERATION_COMPLIANCE:
            if statistics['deceleration_events'] > 0:
                statistics['average_deceleration_error'] = statistics.get('decel_error_sum', 0) / statistics['deceleration_events']
                statistics['average_measured_deceleration'] = statistics.get('measured_decel_sum', 0) / statistics['deceleration_events']
                statistics['average_commanded_deceleration'] = statistics.get('commanded_decel_sum', 0) / statistics['deceleration_events']
                statistics['compliance_rate'] = (statistics['deceleration_events'] - statistics['compliance_violations']) / statistics['deceleration_events']
        elif prop_type ==PropositionType.LANE_KEEPING:
            statistics['distance_error_avg'] = statistics.get('distance_error_sum', 0) / statistics['states_with_data']

        if not L:
            return None, statistics

        logging.info(f"Created Kripke structure for {prop_type.name}:")
        logging.info(f"  Original states: {len(limited_states)}, Valid states: {len(valid_states)}")
        logging.info(f"  True evaluations: {statistics.get('true_evaluations', 0)}")
        logging.info(f"  False evaluations: {statistics.get('false_evaluations', 0)}")

        return Kripke(R=R, L=L), statistics
    
    def check_model(self, kripke: Kripke, formula) -> bool:
        """Check if Kripke structure satisfies the formula from initial state"""
        try:
            import sys
            original_limit = sys.getrecursionlimit()
            try:
                sys.setrecursionlimit(5000)
                
                logging.info(f"Checking model with formula: {formula}")
                labeling = kripke.labelling_function()
                logging.info(f"Kripke structure has {len(labeling)} states")
                
                for i in range(min(5, len(labeling))):
                    if i in labeling:
                        logging.info(f"  State {i}: {labeling[i]}")
                
                result = modelcheck(kripke, formula)
                
                initial_state = 0
                satisfies_formula = initial_state in result
                
                logging.info(f"Model check result: {sorted(result) if result else 'empty set'}")
                logging.info(f"Initial state {initial_state} in result: {initial_state in result}")
                logging.info(f"Formula satisfied: {satisfies_formula}")
                
                atom_name = None
                if hasattr(formula, 'formula') and hasattr(formula.formula, 'formula'):
                    atom = formula.formula.formula
                    atom_name = str(atom)
                    atom_satisfying_states = []
                    not_atom_satisfying_states = []
                    for state, labels in labeling.items():
                        if atom in labels:
                            atom_satisfying_states.append(state)
                        elif f"not {atom}" in [str(label) for label in labels]:
                            not_atom_satisfying_states.append(state)
                    logging.info(f"States satisfying '{atom}': {atom_satisfying_states[:10]}...")
                    logging.info(f"States satisfying 'not {atom}': {not_atom_satisfying_states[:10]}...")
                
                return satisfies_formula
                
            finally:
                sys.setrecursionlimit(original_limit)
        except Exception as e:
            logging.error(f"Model checking failed: {e}")
            import traceback
            logging.error(traceback.format_exc())
            return False

class VehicleMonitorAnalyzer:
    def __init__(self, config: MonitoringConfig):
        self.config = config
        self.model_checker = ModelChecker(config)
    
    def analyze_online(self, vehicle_id: int, duration: float) -> Dict[str, Any]:
        vehicle_config = next((v for v in self.config.vehicles if v.id == vehicle_id), None)
        if not vehicle_config:
            raise ValueError(f"Vehicle {vehicle_id} not found in configuration")
        
        monitor = OnlineMonitor(self.config, vehicle_config)
        
        try:
            start_time = time.time()
            logging.info(f"Starting online monitoring for vehicle {vehicle_id} for {duration} seconds...")
            
            while time.time() - start_time < duration:
                time.sleep(0.1)
            
            states = []
            while not monitor.data_buffer.empty():
                state = monitor.data_buffer.get()
                states.append(state)
            
            logging.info(f"Collected {len(states)} states for analysis")
            
            return self._analyze_states(states, vehicle_config)
            
        finally:
            monitor.stop()

    def _analyze_vehicle_offline(self, bag_file: str, vehicle_config: VehicleConfig) -> Dict[str, Any]:
        """Analyze a single vehicle from bag file data"""
        try:
            bag_reader = BagFileReader(bag_file)
            
            enabled_propositions = self._get_enabled_propositions(vehicle_config)
            required_topics = set()
            for prop_config in enabled_propositions.values():
                for data_source in prop_config.data_sources.values():
                    required_topics.add(data_source.topic)
            
            logging.info(f"Required topics: {required_topics}")
            logging.info(f"Available topics: {bag_reader.get_all_topics()}")
            
            states = self._synchronize_bag_data(bag_reader, required_topics, vehicle_config.id)
            
            logging.info(f"Created {len(states)} synchronized states from bag file")
            
            return self._analyze_states(states, vehicle_config)
            
        except Exception as e:
            logging.error(f"Error in offline bag analysis: {e}")
            return {'error': str(e)}
    
    def _synchronize_bag_data(self, bag_reader: BagFileReader, required_topics: set, vehicle_id: int) -> List[VehicleState]:
        """Synchronize data from multiple topics in bag file"""
        states = []
        
        topic_data = {}
        min_time = float('inf')
        max_time = 0
        
        for topic in required_topics:
            messages = bag_reader.get_topic_data(topic)
            if messages:
                topic_data[topic] = messages
                timestamps = [msg['timestamp'] for msg in messages]
                min_time = min(min_time, min(timestamps))
                max_time = max(max_time, max(timestamps))
        
        if not topic_data:
            logging.warning("No data found for required topics")
            return states
        
        logging.info(f"Bag data time range: {min_time:.2f} to {max_time:.2f} seconds")
        
        time_step = 0.1
        current_time = min_time
        
        while current_time <= max_time:
            state = VehicleState(timestamp=current_time, vehicle_id=vehicle_id)
            
            for topic, messages in topic_data.items():
                closest_msg = min(messages, 
                                key=lambda msg: abs(msg['timestamp'] - current_time))
                
                if abs(closest_msg['timestamp'] - current_time) < 0.5:
                    state.data[topic] = closest_msg
            
            if state.data: 
                states.append(state)
            
            current_time += time_step
        
        return states
    
    def _analyze_states(self, states: List[VehicleState], 
                        vehicle_config: VehicleConfig) -> Dict[str, Any]:
        results = {}
        enabled_propositions = self._get_enabled_propositions(vehicle_config)
        
        logging.info(f"Analyzing {len(states)} states against {len(enabled_propositions)} propositions")
        
        for prop_name, prop_config in enabled_propositions.items():
            try:
                logging.info(f"Starting analysis of {prop_name}")
                prop_type = PropositionType[prop_name]
                
                # Get human-readable description
                description_info = prop_type.get_human_description()
                formula_description = prop_type.get_formula_description(prop_config.formula_type)
                
                logging.info(f"Creating Kripke structure for {prop_name}")
                kripke, statistics = self.model_checker.create_kripke_from_states(
                    states, prop_config, prop_type
                )
                
                if kripke:
                    logging.info(f"Kripke structure created for {prop_name}, checking model")
                    formula = self.model_checker.get_formula(prop_config)
                    result = self.model_checker.check_model(kripke, formula)
                    results[prop_name] = {
                        'result': result,
                        'status': 'PASS' if result else 'FAIL',
                        'states_analyzed': len(states),
                        'kripke_states': len(kripke.labelling_function()),
                        'statistics': statistics,
                        # Human-comprehensible descriptions
                        'description': description_info,
                        'formula_description': formula_description,
                        'formula_type': prop_config.formula_type,
                        'threshold': prop_config.threshold,
                        'group': prop_type.group.value
                    }
                    logging.info(f"{prop_name}: {'PASS' if result else 'FAIL'}")
                else:
                    logging.warning(f"Could not create Kripke structure for {prop_name}")
                    results[prop_name] = {
                        'result': None,
                        'status': 'NO_DATA',
                        'states_analyzed': 0,
                        'kripke_states': 0,
                        'statistics': statistics,
                        'description': description_info,
                        'formula_description': formula_description,
                        'formula_type': prop_config.formula_type,
                        'threshold': prop_config.threshold,
                        'group': prop_type.group.value
                    }
                    logging.warning(f"No data for {prop_name}")
                    
            except KeyError:
                logging.error(f"Unknown proposition type: {prop_name}")
                results[prop_name] = {
                    'result': None,
                    'status': 'ERROR',
                    'error': 'Unknown proposition type',
                    'statistics': {},
                    'description': {
                        'title': prop_name.replace('_', ' ').title(),
                        'description': f'Unknown proposition: {prop_name}',
                        'safety_rationale': 'Not available for unknown proposition types'
                    },
                    'formula_description': 'Not available',
                    'formula_type': 'unknown',
                    'threshold': None,
                    'group': 'unknown'
                }
            except Exception as e:
                logging.error(f"Error analyzing {prop_name}: {e}")
                import traceback
                logging.error(traceback.format_exc())
                results[prop_name] = {
                    'result': None,
                    'status': 'ERROR',
                    'error': str(e),
                    'statistics': {},
                    'description': {
                        'title': prop_name.replace('_', ' ').title(),
                        'description': f'Error analyzing proposition: {prop_name}',
                        'safety_rationale': 'Analysis failed due to technical error'
                    },
                    'formula_description': 'Not available due to error',
                    'formula_type': prop_config.formula_type if 'prop_config' in locals() else 'unknown',
                    'threshold': prop_config.threshold if 'prop_config' in locals() else None,
                    'group': 'unknown'
                }
        
        passed = sum(1 for r in results.values() if r.get('result') is True)
        failed = sum(1 for r in results.values() if r.get('result') is False)
        total = passed + failed
        
        results['SUMMARY'] = {
            'total_propositions': len(enabled_propositions),
            'analyzed': total,
            'passed': passed,
            'failed': failed,
            'success_rate': passed / total if total > 0 else 0.0,
            'overall_result': 'PASS' if failed == 0 and passed > 0 else 'FAIL'
        }

        return results

    def _get_enabled_propositions(self, vehicle_config: VehicleConfig) -> Dict[str, PropositionConfig]:
        enabled_propositions = {}
        
        for prop_name, prop_config in vehicle_config.propositions.items():
            if not prop_config.enabled:
                continue
                
            try:
                prop_type = PropositionType[prop_name]
                group_name = prop_type.group.value
                
                group_config = vehicle_config.proposition_groups.get(group_name)
                if group_config and not group_config.enabled:
                    continue
                    
                enabled_propositions[prop_name] = prop_config
                
            except KeyError:
                logging.warning(f"Unknown proposition type: {prop_name}")
                continue
        
        return enabled_propositions

    def analyze_offline(self, bag_file: str) -> Dict[str, Dict[str, Any]]:
        """Analyze vehicle behavior from bag file"""
        results = {}
        
        for vehicle_config in self.config.vehicles:
            try:
                vehicle_results = self._analyze_vehicle_offline(bag_file, vehicle_config)
                results[f'vehicle_{vehicle_config.id}'] = vehicle_results
            except Exception as e:
                logging.error(f"Failed to analyze vehicle {vehicle_config.id}: {e}")
                results[f'vehicle_{vehicle_config.id}'] = {'error': str(e)}
        
        return results<|MERGE_RESOLUTION|>--- conflicted
+++ resolved
@@ -1228,7 +1228,6 @@
             logging.debug(f"Error collecting deceleration compliance statistics: {e}")
             statistics['states_without_data'] += 1
 
-<<<<<<< HEAD
     def _collect_ttc_compliance_statistics(self, state: VehicleState, prop_config: PropositionConfig, 
                                                   statistics: Dict[str, Any]):
         """Collect ttc compliance statistics"""
@@ -1255,7 +1254,6 @@
                     other_vx = motion_state.get('vx')
                     other_vy = motion_state.get('vy')
 
-                    print(f"{other_x} {other_y} {other_vx} {other_vy}")
                     if None in [other_x, other_y, other_vx, other_vy]:
                         continue
 
@@ -1263,7 +1261,6 @@
                         ego_x, ego_y, ego_vx, ego_vy,
                         other_x, other_y, other_vx, other_vy
                     )
-                    print(f"TTC: {ttc}")
                     if ttc is not None:
                         if statistics['min_ttc'] is None:
                             statistics['min_ttc'] = ttc
@@ -1274,7 +1271,14 @@
                     threshold = prop_config.threshold
                     if ttc < threshold:
                         statistics['compliance_violations'] += 1
-=======
+                statistics['states_with_data'] += 1
+            else:
+                statistics['states_without_data'] += 1
+
+        except Exception as e:
+            logging.debug(f"Error collecting ttc compliance statistics: {e}")
+            statistics['states_without_data'] += 1
+
     def _collect_smooth_steering_compliance_statistics(self, state: VehicleState, prop_config: PropositionConfig, 
                                                   statistics: Dict[str, Any]):
         """Collect smooth steering compliance statistics"""
@@ -1339,18 +1343,12 @@
                 threshold = prop_config.threshold
                 if min_distance_on_map > threshold:
                     statistics['compliance_violations'] += 1
->>>>>>> 78dc0632
-
                 statistics['states_with_data'] += 1
             else:
                 statistics['states_without_data'] += 1
 
         except Exception as e:
-<<<<<<< HEAD
-            logging.debug(f"Error collecting deceleration compliance statistics: {e}")
-=======
             logging.debug(f"Error collecting lanekeeping compliance statistics: {e}")
->>>>>>> 78dc0632
             statistics['states_without_data'] += 1
 
     def _evaluate_proposition(self, state: VehicleState, 
@@ -1700,15 +1698,10 @@
         limited_states = states[:max_states]
 
         valid_states = []
-<<<<<<< HEAD
         if prop_type in [PropositionType.EGO_SPEED, PropositionType.NEAR_GOAL, 
                         PropositionType.ACCELERATION_COMPLIANCE, PropositionType.DECELERATION_COMPLIANCE,
-                        PropositionType.TIME_TO_COLLISION]:
-=======
-        if prop_type in [PropositionType.EGO_SPEED, PropositionType.NEAR_GOAL, PropositionType.SMOOTH_STEERING,
-                        PropositionType.ACCELERATION_COMPLIANCE, PropositionType.DECELERATION_COMPLIANCE,
-                        PropositionType.LANE_KEEPING]: #BAB: I think this must always run and the else never?
->>>>>>> 78dc0632
+                        PropositionType.TIME_TO_COLLISION, PropositionType.LANE_KEEPING]:
+
             for i, state in enumerate(limited_states):
                 prop_value = self._evaluate_proposition(state, prop_config, prop_type)
                 if prop_value is not None:
@@ -1756,19 +1749,23 @@
                 'true_evaluations': 0,
                 'false_evaluations': 0
             }
-<<<<<<< HEAD
         elif prop_type == PropositionType.TIME_TO_COLLISION:
             statistics = {
                 'min_ttc': None,
                 'avg_ttc': None,
                 'sum_ttc': 0,
                 'goal_threshold': prop_config.threshold or self.config.safety_params.time_to_collision_threshold,
-=======
+                'states_with_data': 0,
+                'states_without_data': 0,
+                'valid_evaluations': 0,
+                'failed_evaluations': 0,
+                'true_evaluations': 0,
+                'false_evaluations': 0
+            }
         elif prop_type == PropositionType.SMOOTH_STEERING:
             statistics = {
                 'max_steering_rate': None,
                 'min_steering_rate': None,
->>>>>>> 78dc0632
                 'states_with_data': 0,
                 'states_without_data': 0,
                 'valid_evaluations': 0,
@@ -1869,17 +1866,13 @@
                     self._collect_acceleration_compliance_statistics(state, prop_config, statistics)
                 elif prop_type == PropositionType.DECELERATION_COMPLIANCE:
                     self._collect_deceleration_compliance_statistics(state, prop_config, statistics)
-<<<<<<< HEAD
                 elif prop_type == PropositionType.TIME_TO_COLLISION:
                     self._collect_ttc_compliance_statistics(state, prop_config, statistics)
-                
-=======
                 elif prop_type == PropositionType.SMOOTH_STEERING:
                     self._collect_smooth_steering_compliance_statistics(state, prop_config, statistics)
                 elif prop_type == PropositionType.LANE_KEEPING:
                     self._collect_lanekeeping_compliance_statistics(state, prop_config, statistics)
 
->>>>>>> 78dc0632
                 if prop_value is not None:
                     atom = prop_config.atomic_prop
                     L[kripke_state_id] = {atom} if prop_value else {Not(atom)}
